from typing import *
from model_utils import DEVICE
from clap.encoders import SpeechEncoder, PhoneEncoder
from transformers import DebertaV2Tokenizer, AutoProcessor
from longform import load_and_resample, prepare_tensor_for_feature_extraction, SAMPLE_RATE
from hmm_utils import init_keyword_hmm
from regression_utils import get_lr_probs_params
from string_norm import strip_diacs
import torch
from argparse import ArgumentParser
import json
import sys
import os
from tqdm import tqdm
from pympi import Praat
import numpy as np
import pandas as pd
from sklearn.metrics import roc_curve
from scipy.optimize import brentq
from scipy.interpolate import interp1d


# ----------------- #
# embedding helpers #
# ----------------- #

def embed_speech(
        audio: Union[str, List[str], torch.Tensor],
        speech_encoder: Union[str, SpeechEncoder]=None,
        encoder_size: Literal["tiny", "base", "small"]="tiny",
    ) -> torch.Tensor:
    """
    Embed audio or list of strings as phone embeddings with CLAP-IPA.
    Audio may be filepath, list of filepaths, or tensor of samples.
    """
    if speech_encoder is None:
        speech_encoder = f'anyspeech/clap-ipa-{encoder_size}-speech'
    if type(speech_encoder) is str:
        speech_encoder = SpeechEncoder.from_pretrained(speech_encoder)
    speech_encoder.eval().to(DEVICE)

    processor = AutoProcessor.from_pretrained('openai/whisper-tiny')

    if (type(audio) is str) or (type(audio) is list and type(audio[0]) is str):
        audio = load_and_resample(audio)
    audio = prepare_tensor_for_feature_extraction(audio)

    audio_input = processor(
        audio,
        sampling_rate=16_000, # these kwargs avoid bugs
        return_tensors='pt',
        return_attention_mask=True,
    )
    audio_input=audio_input.to(DEVICE)

    with torch.no_grad():
        speech_embed = speech_encoder(**audio_input)['pooler_output']
    return speech_embed

def embed_text(
        text: Union[str, List[str]],
        phone_encoder: Union[str, PhoneEncoder]=None,
        encoder_size: Literal["tiny", "base", "small"]="tiny",
    ) -> torch.Tensor:
    """
    Embed string or list of strings as phone embeddings with CLAP-IPA.
    """
    if phone_encoder is None:
        phone_encoder = f'anyspeech/clap-ipa-{encoder_size}-phone'
    if type(phone_encoder) is str:
        phone_encoder = PhoneEncoder.from_pretrained(phone_encoder)
    phone_encoder.eval().to(DEVICE)

    tokenizer = DebertaV2Tokenizer.from_pretrained('charsiu/IPATokenizer')

    ipa_input = tokenizer(
        text,
        return_tensors='pt', # these kwargs avoid bugs
        return_token_type_ids=False,
        padding=True,
    )
    ipa_input=ipa_input.to(DEVICE)

    with torch.no_grad():
        phone_embed = phone_encoder(**ipa_input)['pooler_output']
    return phone_embed

def get_keyword_sim(
        audio_list: Union[List[str], List[torch.Tensor]],
        text_list: Optional[List[str]]=None,
        speech_embeds: Optional[torch.Tensor]=None,
        text_embeds: Optional[torch.Tensor]=None,
        speech_encoder=None,
        phone_encoder=None,
        encoder_size='tiny',
) -> torch.Tensor:  
    """
    Given `audio_list`, a list of audio chunks or audio filepath strs,
    calculate speech embeddings with CLAP-IPA,
    calculate phone embeddings with CLAP_IPA for each str in `text_list`
    and return similarity matrix where each row is a speech embeddings
    and each column a text embedding, as well as the speech and text embeddings.
    """
    if speech_embeds is None:
        speech_embeds = embed_speech(audio_list, speech_encoder, encoder_size)
    if text_embeds is None:
        text_embeds = embed_text(text_list, phone_encoder, encoder_size)

    sim_mat = get_similarity_matrix(row_embeds=speech_embeds, col_embeds=text_embeds)
    return sim_mat

def get_similarity_matrix(row_embeds: torch.Tensor, col_embeds: torch.Tensor) -> torch.Tensor:
    """
    Returns a similarity matrix of shape len(row_embeds) x len(col_embeds)
    """
    row_embed_norm = torch.linalg.vector_norm(row_embeds, dim=1)[:, None]
    normalized_row_embeds = row_embeds/row_embed_norm
    
    col_embed_norm = torch.linalg.vector_norm(col_embeds, dim=1)[:, None]
    normalized_col_embeds = col_embeds/col_embed_norm

    sim_mat = torch.mm(normalized_row_embeds, normalized_col_embeds.transpose(0,1))
    return sim_mat

# ------------- #
# audio helpers #
# ------------- #

def dataloader(data: Sequence[Any], batch_size: int) -> Generator[Sequence[any], None, None]:
    for start_index in tqdm(range(0, len(data), batch_size)):
        end_index = start_index+batch_size
        yield data[start_index:end_index]

def get_frame(
        audio: torch.Tensor,
        frame_start: int,
        frame_end: int,
        sample_rate: int = SAMPLE_RATE,
        return_timestamps: bool = False,        
):
    f"""
    Slice a frame from the audio tensor indicated by the sample indices `frame_start` and `frame_end`.
    If `return_timestamps=True`, instead return a dict with keys `start_s` (start time in seconds),
    `end_s` (end time in seconds) and `samples` (tensor of wav samples for the given frame).
    Pass `sample_rate` to override the default sample rate of {SAMPLE_RATE}.
    """
    if return_timestamps:
        frame_start_s = frame_start/sample_rate
        frame_end_s = frame_end/sample_rate
        return {
            'start_s': frame_start_s,
            'end_s': frame_end_s,
            'samples': audio[frame_start:frame_end]
        }
    return audio[frame_start:frame_end]

def get_sliding_window(
        audio: torch.Tensor,
        framelength_s: float,
        frameshift_s: float,
        sample_rate: int = SAMPLE_RATE,
        return_timestamps: bool = False,
    ):
    f"""
    Split audio tensor into a list of tensors, each corresponding to a frame of length `framelength_s`
    staggered by `frameshift_s`. If `return_timestamps=True`, return a list of dictionaries with keys `start_s`
    (start time in seconds), `end_s` (end time in seconds) and `samples` (tensor of wav samples for the given frame).
    Pass `sample_rate` to override the default sample rate of {SAMPLE_RATE}.
    """
    if len(audio)==0:
        return []
    framelength_samples = int(framelength_s * sample_rate)
    frameshift_samples = int(frameshift_s * sample_rate)
    
    frame_start = 0
    frame_end = framelength_samples
    windows = []
    while frame_end<len(audio):
        frame = get_frame(audio, frame_start, frame_end, sample_rate, return_timestamps)
        windows.append(frame)
        frame_start+=frameshift_samples
        frame_end+=frameshift_samples
    # append last truncated frame
    frame = get_frame(audio, frame_start, len(audio), sample_rate, return_timestamps)
    windows.append(frame)
    
    return windows

# ------------------------------ #
# eval helpers w Praat textgrids #
# ------------------------------ #

def textgrid_to_df(textgrid_path):
    tg = Praat.TextGrid(textgrid_path)
    rows = []
    for tier in tg.get_tiers():
        if 'word' not in tier.name:
            continue
        speaker = tier.name.split()[0]
        for start, end, val in tier.get_all_intervals():
            rows.append({
                'start': start,
                'end': end,
                'text': val,
                'speaker': speaker
            })
    return pd.DataFrame(rows)

def is_keyword_hit(df, keyword, timestamp, ignore_diacs=True):
    midpoints = (df['start']+df['end'])/2
    start_mask = midpoints>=timestamp['start_s']
    end_mask = midpoints<=timestamp['end_s']
    if ignore_diacs:
        keyword = strip_diacs(keyword)
        keyword_mask = df['text'].apply(strip_diacs) == keyword
    else:
        keyword_mask = df['text'] == keyword
    return 1 if (start_mask & end_mask & keyword_mask).sum() > 0 else 0

def get_midpoints(timestamps):
    return [(timestamp['end_s']+timestamp['start_s'])/2 for timestamp in timestamps]

def timestamp_hits(df, keyword, timestamps):
    return np.array([is_keyword_hit(df, keyword, t) for t in timestamps])

def get_equal_error_rate(ground_truth, keyword_probs) -> Tuple[float, float]:
    fpr, tpr, thresholds=roc_curve(ground_truth, keyword_probs)
    eer = brentq(lambda x : 1. - x - interp1d(fpr, tpr)(x), 0., 1.)
    thresh = interp1d(fpr, thresholds)(eer).item()
    return eer, thresh

def max_in_window(sim_matrix: torch.Tensor, start_s, end_s, framelength_s=2.0, frameshift_s=0.5):
    start_i = int(start_s//frameshift_s)
    end_i = int((end_s-framelength_s)//frameshift_s)
    sim_matrix_windowed = sim_matrix[start_i:end_i+1]
    max_sim_col = sim_matrix_windowed.max(axis=0).values
    return max_sim_col

def get_windowed_probs(sim_mat, chunks):
    max_probs = []
    for chunk in chunks:
        start = chunk['start_s']
        end = chunk['end_s']
        max_probs.append(max_in_window(sim_mat, start, end))
    max_probs=torch.stack(max_probs)
    return max_probs

def all_intervals_at_time_empty(df, time):
    start_mask = df['start']<=time
    end_mask = df['end']>=time
    intervals_at_time = df[start_mask&end_mask]
    text_vals = intervals_at_time['text'].unique()
    if len(text_vals)==1 and text_vals.item()=='':
        return True
    return False

def get_chunks_w_silent_edges(df, chunklen_s=10):
    chunk_start=0
    max_time = df['end'].max()
    chunk_timestamps = []
    while chunk_start<max_time:
        chunk_end = chunk_start + chunklen_s
        if chunk_end>max_time:
            break
        while not all_intervals_at_time_empty(df, chunk_end):
            if chunk_end>max_time:
                break
            chunk_end+=0.5
        chunk_timestamps.append({'start_s': chunk_start, 'end_s': chunk_end})
        chunk_start = chunk_end
    return chunk_timestamps

# ------ #
# script #
# ------ #

def init_kws_parser():
    parser = ArgumentParser()
    parser.add_argument('--input', '-i', help="Input audio files", nargs='+')
    parser.add_argument('--keyword_file', '-kf')
    parser.add_argument('--keywords', '-kws', nargs='+')
    parser.add_argument('--inference_type', choices=['single_word', 'hmm'], default='single_word')
    parser.add_argument('--output_types', choices=['eer', 'viterbi'], nargs='+', default=['eer'])
    parser.add_argument(
        '--oov_type',
        choices=['inverse_kwd_prob', 'avg_speech_prob', 'avg_speech_prob_weighted', 'whisper_lid_prob'],
        help="Strategy for representing probability of non-keyword speech",
        default='inverse_kwd_prob',
    )
    parser.add_argument('--framelength_s', default=2, type=float)
    parser.add_argument('--frameshift_s', default=0.5, type=float)
    parser.add_argument('--sample_rate', default=SAMPLE_RATE)
    parser.add_argument('--encoder_size', default='tiny')
    parser.add_argument('--speech_encoder')
    parser.add_argument('--phone_encoder')
    parser.add_argument('--output', '-o')
    parser.add_argument('--batch_size', '-b', type=int, default=32)
    parser.add_argument('--textgrid', '-tg', help='Textgrid files with ground truth timestamps.', nargs='+')
    parser.add_argument('--eval_window', type=float)
    
    # hmm-specific args
    parser.add_argument(
        '--trans_probs',
        '-tp',
        type=float,
        nargs=4,
        default=[0.1, 0.5, 0.01, 0.01],
        help="List of values for HMM transition weights, specifically: enter_prob, "+\
            "self_trans_prob, early_exit_prob, late_enter_prob",
    )
    parser.add_argument(
        '--hmm_window_tolerance',
        type=float,
        default=2.0,
        help="How far from `args.eval_window` to search for a stopping HMM state."
    )

    return parser

def perform_kws(args):
    """
    Read keyword list from `args.keyword_list` or `args.keyword_file`.
    If `args.inference_type=='single_word'`, split key phrases into individual words and search for words.
    If `args.inference_type=='hmm', create an HMM with a single state for each word and transition weights
    defined by sentences in keyword list. Then, for each audio file in `args.input`, perform KWS.
    Save a .json file with the similarity matrix computed during KWS.
    For HMM inference, include the Viterbi output on the KWS probabilities.
    If TextGrid files are passed to `args.textgrid`, use each to evaluate the KWS predictions against ground truth.
    For the similarity matrix, calculate the EER for each word given its probabilities.
    For HMM inference, calculate hits and false alarms within the eval window, as well as CER and WER
    for all keywords detected in the window vs ground truth.
    """

    # make sure we don't save multiple results to single filepath
    if len(args.input)>1 and os.path.isfile(args.output):
        raise ValueError("Please pass directory as output path if processing multiple files.")

    # get keyword list, audio files and, if applicable, textgrid files from `args`
    keyword_list = args.keywords
    if keyword_list is None:
        with open(args.keyword_file, encoding='utf8') as f:
            keyphrase_list = [line.strip() for line in f.readlines()]
            # split phrases into individual words
            all_words = set()
            for phrase in keyphrase_list:
                all_words.update(phrase.split())
        keyword_list = list(all_words)

    audio_files = args.input
    textgrids = args.textgrid if args.textgrid else [None for _ in audio_files]

    if args.inference_type == 'hmm':
        # ignoring silence for now
        hmm, hmm_states = init_keyword_hmm(keyphrase_list, keyword_list, non_keyword_states=['SPCH'])

    speech_encoder = args.speech_encoder or f'anyspeech/clap-ipa-{args.encoder_size}-speech'
    speech_encoder = SpeechEncoder.from_pretrained(speech_encoder)
    speech_encoder.eval().to(DEVICE)

    phone_encoder = args.phone_encoder or f'anyspeech/clap-ipa-{args.encoder_size}-phone'
    phone_encoder = PhoneEncoder.from_pretrained(phone_encoder)
    phone_encoder.eval().to(DEVICE)

    text_embeds = embed_text(keyword_list, args.phone_encoder, args.encoder_size)

    # do KWS on each audio file
    for audio, textgrid in zip(audio_files, textgrids):
        wav = load_and_resample(audio).squeeze()
        sliding_windows = get_sliding_window(
            wav,
            framelength_s=args.framelength_s,
            frameshift_s=args.frameshift_s,
            sample_rate=args.sample_rate,
            return_timestamps=True,
        )
        audio_frames = [frame.pop('samples') for frame in sliding_windows]

        print("Calculating keyword probabilities...")
        sim_mat_tensors = []
        speech_embeds = []
        for batch in dataloader(audio_frames, batch_size=args.batch_size):
            batch_speech_embeds = embed_speech(batch, speech_encoder)
            if args.oov_type in ['avg_speech_prob', 'avg_speech_prob_weighted']:
                speech_embeds.append(batch_speech_embeds.cpu())
            batch_sim_mat = get_keyword_sim(
                audio_list=batch,
                text_list=keyword_list,
                speech_embeds=batch_speech_embeds,
                text_embeds=text_embeds,
            )

            sim_mat_tensors.append(batch_sim_mat)
        sim_mat = torch.cat(sim_mat_tensors).cpu()

        # get oov probs
        if args.oov_type == 'inverse_kwd_prob':
            max_keyword_probs = sim_mat.max(dim=1).values
            oov_probs = 1-max_keyword_probs
        elif args.oov_type == 'avg_speech_prob':
            speech_embeds = torch.cat(speech_embeds)
            avg_speech_embed = speech_embeds.mean(dim=0)
            sim_to_avg = get_similarity_matrix(
                row_embeds=avg_speech_embed.unsqueeze(0),
                col_embeds=speech_embeds,
            ).squeeze()
            oov_probs = sim_to_avg
        elif args.oov_type == 'avg_speech_prob_weighted':
            speech_embeds = torch.cat(speech_embeds)
            max_keyword_probs = sim_mat.max(dim=1).values
            weighted_embeds = speech_embeds * (1-max_keyword_probs).unsqueeze(1)
            avg_speech_embed_weighted = weighted_embeds.mean(dim=0)
            sim_to_avg_weighted = get_similarity_matrix(
                row_embeds=avg_speech_embed_weighted.unsqueeze(0),
                col_embeds=speech_embeds,
            ).squeeze()
            oov_probs = sim_to_avg_weighted
        else:
            raise NotImplementedError(f"{args.oov_type} not implemented yet")
        
        json_obj = {
            'audio_input': audio,
            'keywords': keyword_list,
            'framelength_s': args.framelength_s,
            'frameshift_s': args.frameshift_s,
            'timestamps': sliding_windows,
            'similarity_matrix': sim_mat.tolist(),
            'oov_probs': oov_probs.tolist(),
        }    

        if textgrid:
            # textgrid file passed, use to perform evaluation
            if args.inference_type == 'single_word':
                json_obj.update(
                    **evaluate_kws(
                        keyword_list,
                        textgrid,
                        sliding_windows, 
                        sim_mat,
                        oov_probs,
                        args.eval_window,
                    )
                )
            else: # args.inference_type == 'hmm':
                # for now, only doing hmm inference when gold standard passed for evaluation
<<<<<<< HEAD
                emission_mat = torch.stack(sim_mat, oov_probs, dim=1)
                if 'eer' in args.output_types:
                    forward_prob = hmm.forward(emission_mat)
                    keyword_probs_hmm = forward_prob[:,:-1]
                    oov_probs_hmm = forward_prob[:,-1]
                    hmm_eval = evaluate_kws(
                        hmm_states,
                        textgrid,
                        sliding_windows,
                        keyword_probs_hmm,
                        oov_probs_hmm,
                        args.eval_window,
                    )
                    hmm_eval = {'hmm_'+k:v for k, v in hmm_eval.items()}
                    json_obj.update(**hmm_eval)
        if 'viterbi' in args.output_types:
            print("Computing Viterbi path with HMM...")
            emission_mat = torch.stack(sim_mat, oov_probs, dim=1)
            viterbi = hmm.viterbi(emission_mat)
            for i, timestamp in enumerate(json['timestamps']):
                state_i = viterbi[i]
                timestamp_keyword = hmm_states[state_i]
                timestamp['hmm_state']=timestamp_keyword

=======
                emission_mat = torch.concat([sim_mat, oov_probs.unsqueeze(1)], dim=1).unsqueeze(0)
                forward_prob = hmm.forward(emission_mat)
                keyword_probs_hmm = forward_prob[:,:-1]
                oov_probs_hmm = forward_prob[:,-1]
                hmm_eval = evaluate_kws(
                    hmm_states,
                    textgrid,
                    sliding_windows,
                    keyword_probs_hmm,
                    oov_probs_hmm,
                    args.eval_window,
                )
                #hmm_eval = {'hmm_'+k:v for k, v in hmm_eval.items()}
                json_obj.update(**hmm_eval)
>>>>>>> bb08e56e


        json_path = audio.replace('.wav', '.json')
        if os.path.isdir(args.output):
            json_basename = os.path.basename(json_path)
            json_path = os.path.join(args.output_dir, json_basename)
        elif args.output:
            json_path = args.output
        with open(json_path, 'w', encoding='utf8') as f:
            json.dump(json_obj, f, ensure_ascii=False, indent=2)

def evaluate_kws(
        keyword_list: List[str],
        textgrid_path: str,
        timestamps: List[Dict[str, float]],
        sim_mat: torch.Tensor,
        oov_probs: torch.Tensor,
        eval_window: Optional[float]=None,
    ):
    """
    - `keyword_list`:   list of keyword strs
    - `textgrid_path`:  path to a textgrid file containing ground truth time alignments
    for keywords
    - `timestamps`:     list of dicts of timestamps, each containing 'start' and 'end' keys
    - `sim_mat`:        2d torch tensor of shape (T, K) where each row is a timestamo and each col a keyword
    - `oov_probs`:      1d torch tensor of shape (T,) where each value is the OOV probability of a given timestamp
    - `eval_window`:    optional float value for windowed evaluation, length of window in seconds
    Calculate EER and equal error threshold for each keyword given probabilities from `sim_mat`
    and ground truth alignments from `textgrid_path`. If `eval_window` is passed, also do
    windowed evaluation, where any hit within the window length specified is counted.
    """
    tg_df = textgrid_to_df(textgrid_path)
    json_obj = {}
    json_obj['metrics']=[]
    if eval_window:
        json_obj['eval_window']=eval_window
    for i, keyword in tqdm(enumerate(keyword_list), desc="Calculating EER per keyword", total=len(keyword_list)):
        ground_truth = timestamp_hits(tg_df, keyword, timestamps)
        if ground_truth.sum()==0:
            tqdm.write(f"Keyword {keyword} not found in textgrid.")
            continue
        
        kw_probs = sim_mat[:,i]
        eer_dict = get_eer_dict(ground_truth, kw_probs, oov_probs)
        eer_dict['keyword']=keyword
        json_obj['metrics'].append(eer_dict)
        if eval_window:
            eval_windows = get_chunks_w_silent_edges(tg_df, chunklen_s=eval_window)
            sim_mat_windowed = get_windowed_probs(sim_mat, eval_windows)
            oov_probs_windowed = get_windowed_probs(oov_probs, eval_windows)
            kw_probs_windowed = sim_mat_windowed[:,i]
            ground_truth_windowed = timestamp_hits(tg_df, keyword, eval_windows)
            eer_windowed = get_eer_dict(ground_truth_windowed, kw_probs_windowed, oov_probs_windowed)
            for k, v in eer_windowed.items():
                eer_dict[k+'_windowed']=v
    return json_obj

def get_eer_dict(ground_truth, kw_probs, oov_probs):
    # get EER using just keyword probability
    eer, thresh = get_equal_error_rate(ground_truth, kw_probs)

    # get EER using keyword + OOV probability with LR
    lr_probs, lr_params = get_lr_probs_params(
        torch.stack([kw_probs, oov_probs]).transpose(0,1),
        ground_truth
    )
    lr_eer, lr_thresh = get_equal_error_rate(ground_truth, lr_probs)
    eer_dict = {
        'eer': eer,
        'eer_threshold': thresh,
        'lr_eer': lr_eer,
        'lr_eer_threshold': lr_thresh,
        'lr_params': lr_params
    }
    return eer_dict

if __name__ == '__main__':
    parser = init_kws_parser()
    args = parser.parse_args(sys.argv[1:])
    perform_kws(args)<|MERGE_RESOLUTION|>--- conflicted
+++ resolved
@@ -442,8 +442,7 @@
                 )
             else: # args.inference_type == 'hmm':
                 # for now, only doing hmm inference when gold standard passed for evaluation
-<<<<<<< HEAD
-                emission_mat = torch.stack(sim_mat, oov_probs, dim=1)
+                emission_mat = torch.concat([sim_mat, oov_probs.unsqueeze(1)], dim=1).unsqueeze(0)
                 if 'eer' in args.output_types:
                     forward_prob = hmm.forward(emission_mat)
                     keyword_probs_hmm = forward_prob[:,:-1]
@@ -460,29 +459,13 @@
                     json_obj.update(**hmm_eval)
         if 'viterbi' in args.output_types:
             print("Computing Viterbi path with HMM...")
-            emission_mat = torch.stack(sim_mat, oov_probs, dim=1)
+            emission_mat = torch.concat([sim_mat, oov_probs.unsqueeze(1)], dim=1).unsqueeze(0)
             viterbi = hmm.viterbi(emission_mat)
             for i, timestamp in enumerate(json['timestamps']):
                 state_i = viterbi[i]
                 timestamp_keyword = hmm_states[state_i]
                 timestamp['hmm_state']=timestamp_keyword
 
-=======
-                emission_mat = torch.concat([sim_mat, oov_probs.unsqueeze(1)], dim=1).unsqueeze(0)
-                forward_prob = hmm.forward(emission_mat)
-                keyword_probs_hmm = forward_prob[:,:-1]
-                oov_probs_hmm = forward_prob[:,-1]
-                hmm_eval = evaluate_kws(
-                    hmm_states,
-                    textgrid,
-                    sliding_windows,
-                    keyword_probs_hmm,
-                    oov_probs_hmm,
-                    args.eval_window,
-                )
-                #hmm_eval = {'hmm_'+k:v for k, v in hmm_eval.items()}
-                json_obj.update(**hmm_eval)
->>>>>>> bb08e56e
 
 
         json_path = audio.replace('.wav', '.json')
@@ -541,7 +524,7 @@
     return json_obj
 
 def get_eer_dict(ground_truth, kw_probs, oov_probs):
-    # get EER using just keyword probability
+    # get EER using just keyword probabilitytor
     eer, thresh = get_equal_error_rate(ground_truth, kw_probs)
 
     # get EER using keyword + OOV probability with LR
